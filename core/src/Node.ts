--- conflicted
+++ resolved
@@ -54,28 +54,12 @@
       relatedElements: [],
     };
     function build(node: Node) {
-<<<<<<< HEAD
-      if (node instanceof ElementNode)
+      if (node instanceof ElementNode && typeof node.dmo.ecElement !== "string")
         map.elements.push(node.dmo);
-      else if (node instanceof RelationshipNode)
+      else if (node instanceof RelationshipNode && typeof node.dmo.ecRelationship !== "string")
         map.relationships.push(node.dmo);
-      else if (node instanceof RelatedElementNode)
+      else if (node instanceof RelatedElementNode && typeof node.dmo.ecRelationship !== "string")
         map.relatedElements.push(node.dmo);
-=======
-      if (node instanceof MultiElementNode) {
-        if (node.dmo.classProps) {
-          map.elements.push(node.dmo);
-        }
-      } else if (node instanceof MultiRelationshipNode) {
-        if (node.dmo.classProps) {
-          map.relationships.push(node.dmo);
-        }
-      } else if (node instanceof MultiRelatedElementNode) {
-        if (node.dmo.classProps) {
-          map.relatedElements.push(node.dmo);
-        }
-      }
->>>>>>> f70e3a83
     }
     this.walk(build);
     return map;
