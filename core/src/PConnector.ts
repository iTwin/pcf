--- conflicted
+++ resolved
@@ -289,14 +289,8 @@
     const shouldGenerateSchema = dmoMap.elements.length + dmoMap.relationships.length + dmoMap.relatedElements.length > 0;
 
     if (shouldGenerateSchema) {
-<<<<<<< HEAD
-
       if (this.db.isBriefcaseDb())
         await this.enterChannel(IModel.repositoryModelId);
-=======
-      if (this.db.isBriefcaseDb())
-        await this.enterRepoChannel();
->>>>>>> f70e3a83
 
       if (!this.config.dynamicSchema)
         throw new Error("dynamic schema setting is missing to generate a dynamic schema.");
@@ -308,17 +302,8 @@
       if (!generatedSchema)
         throw new Error("Failed to find dynamically generated schema.");
 
-<<<<<<< HEAD
       this.dynamicSchema = generatedSchema
       await this.persistChanges("Updated Dynamic Schema", ChangesType.Schema);
-=======
-      if (schemaState === ItemState.New)
-        await this.persistChanges("Added a Dynamic Schema", ChangesType.Schema);
-      else if (schemaState === ItemState.Changed)
-        await this.persistChanges("Updated Existing Dynamic Schema", ChangesType.Schema);
-      else
-        await this.persistChanges("No Changes to Dynamic Schema", ChangesType.Schema);
->>>>>>> f70e3a83
     }
   }
 
@@ -340,9 +325,8 @@
       if (topModel.subject.key !== subjectKey)
         continue;
       await topModel.update();
-      for (const element of topModel.elements) {
+      for (const element of topModel.elements)
         await element.update();
-      }
     }
 
     for (const relationship of this.tree.relationships)
